import {closeSync, existsSync, lstatSync, openSync, readdirSync, readFileSync, readSync, writeSync} from "fs";
import {basename, relative, resolve, sep} from "path";
import {options} from "../options";
import micromatch from "micromatch";
import {FilePath, sourceLocationToStringWithFile} from "./util";
import logger from "./logger";
import {SourceLocation} from "@babel/types";
import {findPackageJson} from "./packagejson";
import {tsResolveModuleName} from "../typescript/moduleresolver";
import stringify from "stringify2stream";
<<<<<<< HEAD
import {builtinModules} from "../natives/nodejs";
=======
import {FragmentState} from "../analysis/fragmentstate";
>>>>>>> 14416b8c

/**
 * Expands the given list of file paths.
 * Each given file path is resolved relative to the current working directory.
 * Directories are traversed recursively (except node_modules, .git, and .yarn,
 * and also excluding out, build, dist, generated and sub-directories that contain package.json unless inside a node_modules directory within basedir),
 * and all .js, .es, .mjs, .cjs, .ts, .tsx and Node.js shebang files are included
 * (except .d.ts and paths matching options.exclude and also excluding .min.js, .bundle.js unless inside a node_modules directory within basedir).
 * Symlinks are ignored.
 * The resulting paths are relative to options.basedir.
 */
export function expand(paths: Array<string> | string): Array<string> {
    if (typeof paths === "string")
        paths = [paths];
    const res: Array<string> = [];
    for (const path of paths)
        for (const e of expandRec(resolve(path), false))
            res.push(e); // TODO: complain if e starts with "."? (happens if path is outside basedir)
    if (options.exclude) {
        const excl = new Set(micromatch(res, options.exclude));
        const eres = [];
        for (const r of res)
            if (!excl.has(r))
                eres.push(r);
        return eres;
    } else
        return res;
}

function* expandRec(path: string, sub: boolean): Generator<string> {
    const stat = lstatSync(path);
    const inNodeModules = relative(options.basedir, path).split(sep).includes("node_modules");
    if (stat.isDirectory()) {
        const base = basename(path);
        if (!sub ||
            !(["node_modules", ".git", ".yarn"].includes(base) ||
                (!inNodeModules && ["out", "build", "dist", "generated"].includes(base)))) {
            const files = readdirSync(path); // TODO: use withFileTypes and dirent.isdirectory()
            if (!sub || inNodeModules || !files.includes("package.json"))
                for (const file of files.map(f => resolve(path, f)).sort((f1, f2) => {
                    // make sure files are ordered before directories
                    return (lstatSync(f1).isDirectory() ? 1 : 0) - (lstatSync(f2).isDirectory() ? 1 : 0) || f1.localeCompare(f2);
                }))
                    yield* expandRec(file, true);
        } else
            logger.debug(`Skipping directory ${path}`);
    } else if (stat.isFile() && !path.endsWith(".d.ts") &&
        (!inNodeModules || !(path.endsWith(".min.js") || path.endsWith(".bundle.js"))) &&
        (path.endsWith(".js") || path.endsWith(".jsx") || path.endsWith(".es") || path.endsWith(".mjs") || path.endsWith(".cjs") || path.endsWith(".ts") || path.endsWith(".tsx")
            || isShebang(path)))
        yield relative(options.basedir, path);
    else
        logger.debug(`Skipping file ${path}`);
}

/**
 * Attempts to detect whether the given file is a Node.js shebang file.
 */
function isShebang(path: string): boolean { // TODO: doesn't work with hacks like https://sambal.org/2014/02/passing-options-node-shebang-line/
    const fd = openSync(path, 'r');
    const buf = Buffer.alloc(256);
    readSync(fd, buf, 0, buf.length, 0)
    closeSync(fd);
    const str = buf.toString('utf8');
    return str.startsWith("#!") && str.substring(0, str.indexOf("\n")).includes("node");
}

/**
 * Resolves a 'require' string to a file path.
 * @return resolved file path if successful, undefined if file type not analyzable
 * @throws exception if the module is not found
 */
export function requireResolve(str: string, file: FilePath, loc: SourceLocation | null | undefined, f: FragmentState): FilePath | undefined {
    if (str.endsWith(".json")) {
        logger.debug(`Skipping JSON file '${str}'`); // TODO: analyze JSON files?
        return undefined;
    } else if (str.endsWith(".node")) {
        logger.debug(`Skipping binary addon file '${str}'`);
        return undefined;
    } else if (str.endsWith(".less") || str.endsWith(".svg") || str.endsWith(".png") || str.endsWith(".css") || str.endsWith(".scss")) {
        logger.verbose(`Ignoring module '${str}' with special extension`);
        return undefined;
    } else if (str[0] === "/") {
        f.warn(`Ignoring absolute module path '${str}'`);
        return undefined;
    }
    let filepath;
    try {
        if (builtinModules.has(str)) {
            // mock the behavior of tsResolveModuleName for builtins like `require('http')`
            filepath = resolveBuiltinModule(str);
        } else if (str.startsWith("node:") && builtinModules.has(str.substring(5))) {
            // mock the behavior of tsResolveModuleName for builtins like `require('node:http')`
            filepath = resolveBuiltinModule(str.substring(5))
        } else {
            filepath = tsResolveModuleName(str, file);
        }

        // TypeScript prioritizes .ts over .js, overrule if coming from a .js file
        if (file.endsWith(".js") && filepath.endsWith(".ts") && !str.endsWith(".ts")) {
            const p = filepath.substring(0, filepath.length - 3) + ".js";
            if (existsSync(p))
                filepath = p;
        }
    } catch (e) {
        // see if the string refers to a package that is among those analyzed (and not in node_modules)
        for (const p of f.a.packageInfos.values())
            if (p.name === str)
                if (filepath) {
                    f.warn(`Multiple packages named ${str} found, skipping module load`);
                    throw e;
                } else {
                    filepath = resolve(p.dir, p.main || "index.js"); // https://nodejs.org/dist/latest-v8.x/docs/api/modules.html#modules_all_together
                    if (!existsSync(filepath))
                        filepath = undefined;
                }
        if (!filepath)
            throw e;
    }

    if (!filepath.endsWith(".js") && !filepath.endsWith(".jsx") && !filepath.endsWith(".es") && !filepath.endsWith(".mjs") &&
        !filepath.endsWith(".cjs") && !filepath.endsWith(".ts") && !filepath.endsWith(".tsx")) {
        f.warn(`Module '${filepath}' at ${sourceLocationToStringWithFile(loc)} has unrecognized extension, skipping it`);
        return undefined;
    }
    if (logger.isDebugEnabled())
        logger.debug(`Module '${str}' required from ${file} resolved to: ${filepath}`);
    return filepath;
}

/**
 * Attempts to auto-detect basedir if not set explicitly.
 * If not set explicitly and a single path is given, basedir is set to the nearest enclosing directory
 * of paths[0] that contains a package.json file.
 * @param paths paths to entry files or directories
 * @return true if successful, false if failed
 */
export function autoDetectBaseDir(paths: Array<string>): boolean {
    if (options.basedir) {
        const stat = lstatSync(options.basedir);
        if (!stat.isDirectory()) {
            logger.info(`Error: basedir ${options.basedir} is not a directory, aborting`);
            return false;
        }
        return true;
    }
    if (paths.length === 0)
        return true;
    if (!existsSync(paths[0])) {
        logger.info(`File or directory ${paths[0]} not found, aborting`);
        return false;
    }
    const t = findPackageJson(paths[0]);
    if (!t) {
        logger.info("Can't auto-detect basedir, package.json not found (use option -b), aborting");
        return false;
    }
    options.basedir = resolve(process.cwd(), t.dir);
    logger.verbose(`Basedir auto-detected: ${options.basedir}`);
    return true;
}

type SourceLocationStr = string;

const codeCache: Map<SourceLocationStr, string> = new Map<SourceLocationStr, string>();

/**
 * Reads the code for a source location.
 * If cached, returns the cached value. If the code is too long, only returns the head and tail of the code.
 */
export function codeFromLocation(loc: SourceLocation | null | undefined): string {
    if (!loc)
        return "-";
    let locStr = JSON.stringify(loc);
    let content = codeCache.get(locStr);
    if (!content) {
        content = "";
        if (loc && "filename" in loc) {
            let fileContent = readFileSync(<string>loc.filename).toString().split(/\r?\n/);
            let startRecord = false;
            for (let i = loc.start.line; i <= loc.end.line; i++) {
                let currLine = fileContent[i - 1];
                for (let j = 0; j < currLine.length; j++) {
                    if (i == loc.start.line && loc.start.column == j)
                        startRecord = true;
                    if (i == loc.end.line && j == loc.end.column) {
                        startRecord = false;
                        break;
                    }
                    if (startRecord)
                        content += currLine.charAt(j);
                }
            }
            content = content.replaceAll(/\s+/g, " ");
            if (content.length > 50)
                content = `${content.substring(0, 20)}/*...*/$${content.substring(content.length - 20)}`;
        }
        codeCache.set(locStr, content);
    }
    return content;
}

/**
 * Writes a JSON structure to a file, with streaming to reduce memory usage.
 */
export function writeStreamedStringify(value: any,
                                       fd: number,
                                       replacer?: ((key: string, value: any) => any) | (number | string)[] | null,
                                       space?: string | number) {
    stringify(value, (chunk : string | undefined) => {
        if (chunk)
            writeSync(fd, chunk);
    }, replacer, space);
}

/**
 * Resolve the path of standard module like 'http', 'fs' etc to a local file.
 */
export function resolveBuiltinModule(moduleName: string): FilePath {
    const filepath = resolve(__dirname, `../mockbuiltin/${moduleName}.js`);
    if (!existsSync(filepath)) {
        throw new Error;
    }
    return filepath;
}<|MERGE_RESOLUTION|>--- conflicted
+++ resolved
@@ -8,11 +8,8 @@
 import {findPackageJson} from "./packagejson";
 import {tsResolveModuleName} from "../typescript/moduleresolver";
 import stringify from "stringify2stream";
-<<<<<<< HEAD
 import {builtinModules} from "../natives/nodejs";
-=======
 import {FragmentState} from "../analysis/fragmentstate";
->>>>>>> 14416b8c
 
 /**
  * Expands the given list of file paths.
